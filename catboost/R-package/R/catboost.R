--- conflicted
+++ resolved
@@ -1546,56 +1546,34 @@
 #' @param fstr_type Deprecated parameter, use 'type' instead.
 #' @export
 #' @seealso \url{https://tech.yandex.com/catboost/doc/dg/features/feature-importances-calculation-docpage}
-<<<<<<< HEAD
-catboost.get_feature_importance <- function(model, pool = NULL, type = 'FeatureImportance', thread_count = -1, fstr_type = NULL) {
+catboost.get_feature_importance <- function(model, pool = NULL, type = "FeatureImportance", thread_count = -1, fstr_type = NULL) {
     if (!is.null(fstr_type)) {
         type <- fstr_type
         warning("fstr_type option is deprecated, use type instead")
     }
-=======
-catboost.get_feature_importance <- function(model, pool = NULL, fstr_type = "FeatureImportance", thread_count = -1) {
->>>>>>> 636ff6d3
     if (class(model) != "catboost.Model")
         stop("Expected catboost.Model, got: ", class(model))
     if (!is.null(pool) && class(pool) != "catboost.Pool")
         stop("Expected catboost.Pool, got: ", class(pool))
-<<<<<<< HEAD
-    if ((type == 'ShapValues' || type == 'LossFunctionChange') && length(pool) == 0)
+    if ((type == "ShapValues" || type == "LossFunctionChange") && length(pool) == 0)
         stop("For `", type, "` type of feature importance, the pool is required")
-    if ((type == 'PredictionValuesChange' || type == 'FeatureImportance') && is.null(pool) && !is.null(model$feature_importances))
-=======
-    if (fstr_type == "ShapValues" && length(pool) == 0)
-        stop("For `ShapValues` type of feature importance, the pool is required")
-    if (fstr_type == "FeatureImportance" && is.null(pool) && !is.null(model$feature_importances))
->>>>>>> 636ff6d3
+    if ((type == "PredictionValuesChange" || type == "FeatureImportance") && is.null(pool) && !is.null(model$feature_importances))
         return(model$feature_importances)
 
     if (is.null.handle(model$handle))
         model$handle <- .Call("CatBoostDeserializeModel_R", model$raw)
     importances <- .Call("CatBoostCalcRegularFeatureEffect_R", model$handle, pool, type, thread_count)
 
-<<<<<<< HEAD
-    if (type == 'Interaction') {
-        colnames(importances) <- c('feature1_index', 'feature2_index', 'score')
+    if (type == "Interaction") {
+        colnames(importances) <- c("feature1_index", "feature2_index", "score")
     } else if (type == 'ShapValues') {
         colnames(importances) <- c(colnames(pool), "<base>")
-    } else if (type == 'PredictionValuesChange' || type == 'FeatureImportance' || type == 'LossFunctionChange') {
-=======
-    if (fstr_type == "Interaction") {
-        colnames(importances) <- c("feature1_index", "feature2_index", "score")
-    } else if (fstr_type == "ShapValues") {
-        colnames(importances) <- c(colnames(pool), "<base>")
-    } else if (fstr_type == "FeatureImportance") {
->>>>>>> 636ff6d3
+    } else if (type == "PredictionValuesChange" || type == "FeatureImportance" || type == "LossFunctionChange") {
         if (dim(importances)[1] == length(colnames(pool))) {
             rownames(importances) <- colnames(pool)
         }
     } else {
-<<<<<<< HEAD
         stop("Unknown type: ", type);
-=======
-        stop("Unknown fstr_type: ", fstr_type)
->>>>>>> 636ff6d3
     }
     return(importances)
 }
@@ -1708,14 +1686,9 @@
 #' Drop unused features information from model
 #'
 #' @param model The model obtained as the result of training.
-<<<<<<< HEAD
 #' @param ntree_end Leave the trees with indices from the interval [ntree_start, ntree_end) (zero-based indexing).
 #' @param ntree_start Leave the trees with indices from the interval [ntree_start, ntree_end) (zero-based indexing).
 #'
-=======
-#' @param ntree_end Drop unused features in the trees with indices from the interval [ntree_start, ntree_end) (zero-based indexing).
-#' @param ntree_start Drop unused features in the trees with indices from the interval [ntree_start, ntree_end) (zero-based indexing).
->>>>>>> 636ff6d3
 #' Default value: 0
 #'
 #' @export
